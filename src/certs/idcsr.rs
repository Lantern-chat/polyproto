// This Source Code Form is subject to the terms of the Mozilla Public
// License, v. 2.0. If a copy of the MPL was not distributed with this
// file, You can obtain one at http://mozilla.org/MPL/2.0/.

use std::marker::PhantomData;

use der::asn1::{BitString, Uint};
use der::{Decode, Encode};
use spki::{AlgorithmIdentifierOwned, SubjectPublicKeyInfoOwned};
use x509_cert::name::Name;
use x509_cert::request::{CertReq, CertReqInfo};

use crate::key::{PrivateKey, PublicKey};
use crate::signature::Signature;
use crate::{Constrained, Error};

use super::{PkcsVersion, PublicKeyInfo, SessionId};

#[derive(Debug, Clone, PartialEq, Eq)]
/// A polyproto Certificate Signing Request, compatible with [IETF RFC 2986 "PKCS #10"](https://datatracker.ietf.org/doc/html/rfc2986).
/// Can be exchanged for an [IdCert] by requesting one from a certificate authority in exchange
/// for this [IdCsr].
///
/// In the context of PKCS #10, this is a `CertificationRequest`:
///
/// ```md
/// CertificationRequest ::= SEQUENCE {
///     certificationRequestInfo CertificationRequestInfo,
///     signatureAlgorithm AlgorithmIdentifier{{ SignatureAlgorithms }},
///     signature          BIT STRING
/// }
/// ```
pub struct IdCsr<S: Signature> {
    pub inner_csr: IdCsrInner<S>,
    pub signature_algorithm: AlgorithmIdentifierOwned,
    pub signature: S,
}

impl<S: Signature> IdCsr<S> {
    /// Performs basic input validation and creates a new polyproto ID-Cert CSR, according to
    /// PKCS#10. The CSR is being signed using the subjects' supplied signing key ([PrivateKey])
    ///
    /// ## Arguments
    ///
    /// - **subject**: A [Name], comprised of:
    ///   - Common Name: The federation ID of the subject (actor)
    ///   - Domain Component: Actor home server subdomain, if applicable. May be repeated, depending
    ///                       on how many subdomain levels there are.
    ///   - Domain Component: Actor home server domain.
    ///   - Domain Component: Actor home server TLD, if applicable.
    ///   - Organizational Unit: Optional. May be repeated.
    /// - **signing_key**: Subject signing key. Will NOT be included in the certificate. Is used to
    ///                    sign the CSR.
    /// - **subject_unique_id**: [Uint], subject (actor) session ID. MUST NOT exceed 32 characters
    ///                          in length.
    pub fn new(
        subject: Name,
        signing_key: impl PrivateKey<S>,
        subject_session_id: SessionId,
    ) -> Result<IdCsr<S>, Error> {
        subject.validate()?;
        subject_session_id.validate()?;
        let inner_csr =
            IdCsrInner::<S>::new(subject, signing_key.pubkey(), subject_session_id.clone())?;

        let version_bytes = Uint::new(&[inner_csr.version as u8])?.to_der()?;
        let subject_bytes = inner_csr.subject.to_der()?;
        let spki_bytes =
            SubjectPublicKeyInfoOwned::from(inner_csr.subject_public_key_info.clone()).to_der()?;
        let session_id_bytes = subject_session_id.to_der()?;

        let mut to_sign = Vec::new();
        to_sign.extend(version_bytes);
        to_sign.extend(subject_bytes);
        to_sign.extend(spki_bytes);
        to_sign.extend(session_id_bytes);

        let signature = signing_key.sign(&to_sign);
        let signature_algorithm = S::algorithm_identifier();

        Ok(IdCsr {
            inner_csr,
            signature_algorithm,
            signature,
        })
    }

    pub fn valid_actor_csr(&self) -> Result<(), Error> {
        self.inner_csr.subject.validate()?;
        self.inner_csr.subject_session_id.validate()?;
        todo!()
    }

    pub fn valid_home_server_csr(&self) -> Result<(), Error> {
        self.inner_csr.subject.validate()?;
        self.inner_csr.subject_session_id.validate()?;
        todo!()
    }
}

/// In the context of PKCS #10, this is a `CertificationRequestInfo`:
///
/// ```md
/// CertificationRequestInfo ::= SEQUENCE {
///     version       INTEGER { v1(0) } (v1,...),
///     subject       Name,
///     subjectPKInfo SubjectPublicKeyInfo{{ PKInfoAlgorithms }},
///     attributes    [0] Attributes{{ CRIAttributes }}
/// }
/// ```
#[derive(Debug, PartialEq, Eq, Clone)]
pub struct IdCsrInner<S: Signature> {
    /// `PKCS#10` version. Default: 0 for `PKCS#10` v1
    pub version: PkcsVersion,
    /// Information about the subject (actor).
    pub subject: Name,
    /// The subjects' public key and related metadata.
    pub subject_public_key_info: PublicKeyInfo,
    /// The session ID of the client. No two valid certificates may exist for one session ID.
    pub subject_session_id: SessionId,
    phantom_data: PhantomData<S>,
}

// TODO: Problem: SubjectPublicKeyInfo only stores the BitString of a PublicKey. This is not good,
// because we cannot use the PublicKey trait and its verify() method to verify that the signature
// in a given IdCsr matches the PublicKey presented in the IdCsrInner.

impl<S: Signature> IdCsrInner<S> {
    /// Creates a new [IdCsrInner].
    ///
    /// The length of `subject_session_id` MUST NOT exceed 32.
    pub fn new(
        subject: Name,
        public_key: &impl PublicKey<S>,
        subject_session_id: SessionId,
    ) -> Result<IdCsrInner<S>, Error> {
        subject.validate()?;

        let subject_public_key_info = PublicKeyInfo {
            algorithm: public_key.public_key_info().algorithm,
            public_key_bitstring: BitString::from_der(
                &public_key.public_key_info().public_key_bitstring.to_der()?,
            )?,
        };

        Ok(IdCsrInner {
            version: PkcsVersion::V1,
            subject,
            subject_public_key_info,
            subject_session_id,
            phantom_data: PhantomData,
        })
    }
}

<<<<<<< HEAD
impl<S: Signature> TryFrom<CertReq> for IdCsr<S> {
    type Error = Error;

    fn try_from(value: CertReq) -> Result<Self, Error> {
        Ok(IdCsr {
            inner_csr: IdCsrInner::try_from(value.info)?,
            signature_algorithm: value.algorithm,
            // TODO: raw_bytes() or as_bytes()?
            signature: S::from_bitstring(value.signature.raw_bytes()),
        })
=======
impl<S: Signature> Encode for IdCsrInner<S> {
    // TODO: Test this
    fn encoded_len(&self) -> der::Result<Length> {
        let len_version = Uint::new(&[self.version as u8])?.encoded_len()?;
        let len_subject = self.subject.encoded_len()?;
        let spki_converted: SubjectPublicKeyInfoOwned = self.subject_public_key_info.clone().into();
        let len_spki = spki_converted.encoded_len()?;
        let len_ssid = self.subject_session_id.encoded_len()?;
        len_spki + len_subject + len_ssid + len_version
    }

    // TODO: Test this
    fn encode(&self, encoder: &mut impl der::Writer) -> der::Result<()> {
        let uint_version = Uint::new(&[self.version as u8])?;
        let spki_converted: SubjectPublicKeyInfoOwned = self.subject_public_key_info.clone().into();
        uint_version.encode(encoder)?;
        self.subject.encode(encoder)?;
        spki_converted.encode(encoder)?;
        self.subject_session_id.encode(encoder)?;
        Ok(())
>>>>>>> be1be029
    }
}

impl<S: Signature> TryFrom<CertReqInfo> for IdCsrInner<S> {
    type Error = Error;

    fn try_from(value: CertReqInfo) -> Result<Self, Self::Error> {
        todo!()
    }
}

impl<S: Signature> From<IdCsr<S>> for CertReq {
    fn from(value: IdCsr<S>) -> Self {
        todo!()
    }
}

impl<S: Signature> TryFrom<IdCsrInner<S>> for CertReqInfo {
    type Error = Error;

    fn try_from(value: IdCsrInner<S>) -> Result<Self, Error> {
        todo!()
    }
}<|MERGE_RESOLUTION|>--- conflicted
+++ resolved
@@ -153,7 +153,6 @@
     }
 }
 
-<<<<<<< HEAD
 impl<S: Signature> TryFrom<CertReq> for IdCsr<S> {
     type Error = Error;
 
@@ -164,28 +163,6 @@
             // TODO: raw_bytes() or as_bytes()?
             signature: S::from_bitstring(value.signature.raw_bytes()),
         })
-=======
-impl<S: Signature> Encode for IdCsrInner<S> {
-    // TODO: Test this
-    fn encoded_len(&self) -> der::Result<Length> {
-        let len_version = Uint::new(&[self.version as u8])?.encoded_len()?;
-        let len_subject = self.subject.encoded_len()?;
-        let spki_converted: SubjectPublicKeyInfoOwned = self.subject_public_key_info.clone().into();
-        let len_spki = spki_converted.encoded_len()?;
-        let len_ssid = self.subject_session_id.encoded_len()?;
-        len_spki + len_subject + len_ssid + len_version
-    }
-
-    // TODO: Test this
-    fn encode(&self, encoder: &mut impl der::Writer) -> der::Result<()> {
-        let uint_version = Uint::new(&[self.version as u8])?;
-        let spki_converted: SubjectPublicKeyInfoOwned = self.subject_public_key_info.clone().into();
-        uint_version.encode(encoder)?;
-        self.subject.encode(encoder)?;
-        spki_converted.encode(encoder)?;
-        self.subject_session_id.encode(encoder)?;
-        Ok(())
->>>>>>> be1be029
     }
 }
 
