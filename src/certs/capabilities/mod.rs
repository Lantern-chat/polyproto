--- conflicted
+++ resolved
@@ -12,6 +12,7 @@
 use der::asn1::SetOfVec;
 
 use x509_cert::attr::{Attribute, Attributes};
+use x509_cert::ext::{Extension, Extensions};
 use x509_cert::ext::{Extension, Extensions};
 
 use crate::errors::base::InvalidInput;
@@ -179,7 +180,6 @@
     }
 }
 
-<<<<<<< HEAD
 impl TryFrom<Extensions> for Capabilities {
     type Error;
 
@@ -219,8 +219,6 @@
     }
 }
 
-=======
->>>>>>> 119833c7
 #[cfg(test)]
 mod test {
     use spki::ObjectIdentifier;
